--- conflicted
+++ resolved
@@ -73,13 +73,8 @@
 for (CSVRow& row: reader) { // Input iterator
     for (CSVField& field: row) {
         // By default, get<>() produces a std::string.
-<<<<<<< HEAD
-		// A more efficient get<string_view>() is also available, where the resulting
-		// string_view is valid as long as the parent CSVRow is alive
-=======
         // A more efficient get<string_view>() is also available, where the resulting
         // string_view is valid as long as the parent CSVRow is alive
->>>>>>> c82776fc
         std::cout << field.get<>() << ...
     }
 }
@@ -157,16 +152,11 @@
 
 CSVFormat format;
 format.delimiter('\t')
-<<<<<<< HEAD
-	  .quote('~')
-	  .header_row(2);  // Header is on 3rd row (zero-indexed)
-=======
       .quote('~')
       .header_row(2);  // Header is on 3rd row (zero-indexed)
 
 // Alternatively, we can use format.delimiter({ '\t', ',', ... })
 // to tell the CSV guesser which delimiters to try out
->>>>>>> c82776fc
 
 // Alternatively, we can use format.delimiter({ '\t', ',', ... })
 // to tell the CSV guesser which delimiters to try out
